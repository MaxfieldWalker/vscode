--- conflicted
+++ resolved
@@ -10,18 +10,12 @@
 	"remote branch at": "{0} üzerindeki uzak dal",
 	"create branch": "$(plus) Yeni dal oluştur",
 	"repourl": "Depo URL'si",
-<<<<<<< HEAD
-=======
 	"selectFolder": "Depo Konumunu Seç",
->>>>>>> 8647b7c1
 	"cloning": "'{0}' git deposu kopyalanıyor...",
 	"proposeopen": "Kopyalanan depoyu açmak ister misiniz?",
 	"openrepo": "Depoyu Aç",
 	"add": "Çalışma Alanına Ekle",
-<<<<<<< HEAD
-=======
 	"proposeopen2": "Kopyalanan depoyu açmak veya geçerli çalışma alanına eklemek ister misiniz?",
->>>>>>> 8647b7c1
 	"init": "Git deposunun oluşturulacağı çalışma alanı klasörünü seçin",
 	"init repo": "Depo Oluştur",
 	"create repo": "Depo Oluştur",
